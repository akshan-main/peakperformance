--- conflicted
+++ resolved
@@ -17,10 +17,7 @@
 import pandas as pd
 import numpy as np
 
-<<<<<<< HEAD
-=======
-
->>>>>>> a33559d4
+
 # Global Constants
 CSV_PATH: Path = (
     Path(__file__).resolve().parent.parent.parent
