--- conflicted
+++ resolved
@@ -68,12 +68,8 @@
 
       - name: Lint with pylint
         run: |
-<<<<<<< HEAD
-          pylint $(git ls-files '*.py')  # Run only on tracked Python files
-=======
           pylint peakperformance/**/*.py
           pylint peakperformance/home.py
->>>>>>> 6fd15d1a
 
   finish:
     needs: build_test
